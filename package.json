{
  "name": "mcp-firebird",
<<<<<<< HEAD
  "version": "2.6.0-alpha.2",
=======
  "version": "2.5.1",
>>>>>>> 8a8b74b8
  "description": "MCP server for Firebird database",
  "main": "dist/index.js",
  "module": "./src/smithery.ts",
  "type": "module",
  "bin": {
    "mcp-firebird": "dist/cli.js"
  },
  "scripts": {
    "build": "tsc -p tsconfig.build.json && node --input-type=module -e \"import { chmodSync } from 'fs'; chmodSync('dist/cli.js', '755');\"",
    "build:dev": "tsc && node --input-type=module -e \"import { chmodSync } from 'fs'; chmodSync('dist/cli.js', '755');\"",
    "start": "node dist/cli.js",
    "test": "jest",
    "lint": "eslint src/",
    "dev": "nodemon -e ts --watch src/ --exec \"npm run build:dev && npm run start\"",
    "sse": "nodemon -e ts --watch src/ --exec \"node dist/index.js\"",
    "inspector": "npm run build:dev && node run-inspector.cjs",
    "inspector-sse": "npm run build:dev && npx @modelcontextprotocol/inspector http://localhost:3003",
    "postinstall": "node -e \"try { require('node-firebird-driver-native'); console.log('✅ Native driver available'); } catch(e) { console.log('ℹ️  Native driver not installed. For wire encryption support, run: npm install node-firebird-driver-native'); }\""
  },
  "author": "Jhonny Suárez - asistentesautonomos.com",
  "license": "MIT",
  "devDependencies": {
    "@types/cors": "^2.8.17",
    "@types/express": "^5.0.1",
    "@types/jest": "^29.5.14",
    "@types/minimist": "^1.2.5",
    "@types/node": "^20.11.26",
    "@types/supertest": "^6.0.3",
    "@typescript-eslint/eslint-plugin": "^7.2.0",
    "@typescript-eslint/parser": "^7.2.0",
    "eslint": "^8.57.0",
    "jest": "^29.7.0",
    "nodemon": "^3.1.0",
    "supertest": "^7.1.0",
    "ts-jest": "^29.3.2",
    "typescript": "^5.4.2"
  },
  "dependencies": {
    "@modelcontextprotocol/inspector": "latest",
    "@modelcontextprotocol/sdk": "^1.13.2",
    "cors": "^2.8.5",
    "dotenv": "^16.4.7",
    "eventsource": "^2.0.2",
    "express": "^4.21.2",
    "glob": "^10.3.10",
    "minimist": "^1.2.8",
    "node-fetch": "^2.6.7",
    "node-firebird": "^1.1.5",
    "url-pattern": "^1.0.3",
    "winston": "^3.11.0",
    "zod": "^3.22.4",
    "zod-to-json-schema": "^3.22.4"
  },
  "optionalDependencies": {
    "node-firebird-driver-native": "^3.2.2"
  },
  "resolutions": {
    "express": "^4.21.2",
    "path-to-regexp": "^0.1.12"
  }
}<|MERGE_RESOLUTION|>--- conflicted
+++ resolved
@@ -1,10 +1,6 @@
 {
   "name": "mcp-firebird",
-<<<<<<< HEAD
   "version": "2.6.0-alpha.2",
-=======
-  "version": "2.5.1",
->>>>>>> 8a8b74b8
   "description": "MCP server for Firebird database",
   "main": "dist/index.js",
   "module": "./src/smithery.ts",
