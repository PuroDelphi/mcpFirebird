--- conflicted
+++ resolved
@@ -1,10 +1,6 @@
 {
   "name": "mcp-firebird",
-<<<<<<< HEAD
-  "version": "2.1.0",
-=======
-  "version": "2.2.0-alpha.4",
->>>>>>> e109584c
+  "version": "2.2.0",
   "description": "MCP server for Firebird database",
   "main": "dist/index.js",
   "type": "module",
