--- conflicted
+++ resolved
@@ -1,10 +1,6 @@
 {
   "name": "mcp-firebird",
-<<<<<<< HEAD
-  "version": "2.2.3",
-=======
-  "version": "2.4.0-alpha.1",
->>>>>>> 26192391
+  "version": "2.2.4",
   "description": "MCP server for Firebird database",
   "main": "dist/index.js",
   "type": "module",
