--- conflicted
+++ resolved
@@ -1,10 +1,6 @@
 {
   "name": "mcp-firebird",
-<<<<<<< HEAD
-  "version": "2.0.10",
-=======
-  "version": "2.0.11-alpha.4",
->>>>>>> fc6af1d5
+  "version": "2.1.0",
   "description": "MCP server for Firebird database",
   "main": "dist/index.js",
   "type": "module",
