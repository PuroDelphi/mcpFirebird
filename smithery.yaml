# Smithery configuration file for MCP Firebird
# Documentation: https://smithery.ai/docs/build/project-config/smithery-yaml

<<<<<<< HEAD
# Runtime type: "typescript" uses Smithery CLI, "container" uses Docker
runtime: "typescript"
=======
# Runtime type: "container" uses Docker for deployment
runtime: "container"

# Docker build configuration
build:
  dockerfile: "Dockerfile"
  dockerBuildPath: "."
>>>>>>> c05cd010

# Environment variables (optional)
env:
  NODE_ENV: "production"
  LOG_LEVEL: "info"

# Start command configuration for HTTP-based MCP server
startCommand:
  type: "http"

  # JSON Schema defining configuration options
  configSchema:
    type: "object"
    required:
      - database
    properties:
      host:
        type: "string"
        title: "Database Host"
        description: "Hostname or IP address of the Firebird database server"
        default: "localhost"
      port:
        type: "integer"
        title: "Database Port"
        description: "Port number for the Firebird database"
        default: 3050
        minimum: 1
        maximum: 65535
      database:
        type: "string"
        title: "Database Path"
        description: "Absolute path to the Firebird database file (e.g., /path/to/database.fdb or C:\\path\\to\\database.fdb)"
      user:
        type: "string"
        title: "Database User"
        description: "Database username for authentication"
        default: "SYSDBA"
      password:
        type: "string"
        title: "Database Password"
        description: "Database password for authentication"
        default: "masterkey"
      useNativeDriver:
        type: "boolean"
        title: "Use Native Driver"
        description: "Enable native driver for wire encryption support (requires node-firebird-driver-native)"
        default: false
      logLevel:
        type: "string"
        title: "Log Level"
        description: "Logging verbosity level"
        default: "info"
        enum: ["debug", "info", "warn", "error"]

  # Example configuration for testing
  exampleConfig:
    host: "192.168.1.5"
    port: 3050
    database: "/path/to/EMPLOYEE.FDB"
    user: "SYSDBA"
    password: "masterkey"
    useNativeDriver: false
    logLevel: "info"<|MERGE_RESOLUTION|>--- conflicted
+++ resolved
@@ -1,10 +1,6 @@
 # Smithery configuration file for MCP Firebird
 # Documentation: https://smithery.ai/docs/build/project-config/smithery-yaml
 
-<<<<<<< HEAD
-# Runtime type: "typescript" uses Smithery CLI, "container" uses Docker
-runtime: "typescript"
-=======
 # Runtime type: "container" uses Docker for deployment
 runtime: "container"
 
@@ -12,7 +8,6 @@
 build:
   dockerfile: "Dockerfile"
   dockerBuildPath: "."
->>>>>>> c05cd010
 
 # Environment variables (optional)
 env:
