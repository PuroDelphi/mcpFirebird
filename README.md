--- conflicted
+++ resolved
@@ -1,12 +1,8 @@
 # MCP Firebird
 
-<<<<<<< HEAD
 [![smithery badge](https://smithery.ai/badge/@PuroDelphi/mcpFirebird)](https://smithery.ai/server/@PuroDelphi/mcpFirebird)
 
-Implementation of Anthropic's MCP protocol for Firebird databases.
-=======
 Implementation of Anthropic's MCP (Model Context Protocol) for Firebird databases.
->>>>>>> d6e7e3e7
 
 ## What is MCP Firebird?
 
@@ -75,308 +71,7 @@
 
 3. Restart Claude Desktop
 
-<<<<<<< HEAD
-function TMcpFirebirdClient.SendRequest(const Method: string; const Params: TJSONObject = nil): TJSONObject;
-var
-  Request: TJSONObject;
-  RequestStr, ResponseStr: string;
-begin
-  // Create the JSON request
-  Request := TJSONObject.Create;
-  try
-    Request.AddPair('id', TJSONNumber.Create(FRequestId));
-    Inc(FRequestId);
-    Request.AddPair('method', Method);
-
-    if Assigned(Params) then
-      Request.AddPair('params', Params)
-    else
-      Request.AddPair('params', TJSONObject.Create);
-
-    RequestStr := Request.ToString + #10;
-
-    // Send the request to the process
-    FProcess.Input.Write(RequestStr[1], Length(RequestStr) * 2);
-
-    // Read the response
-    ResponseStr := ReadResponse;
-    Result := TJSONObject.ParseJSONValue(ResponseStr) as TJSONObject;
-  finally
-    Request.Free;
-  end;
-end;
-
-function TMcpFirebirdClient.ReadResponse: string;
-var
-  Buffer: TBytes;
-  BytesRead: Integer;
-  ResponseStr: string;
-begin
-  SetLength(Buffer, 4096);
-  ResponseStr := '';
-
-  repeat
-    BytesRead := FProcess.Output.Read(Buffer[0], Length(Buffer));
-    if BytesRead > 0 then
-    begin
-      SetLength(Buffer, BytesRead);
-      ResponseStr := ResponseStr + TEncoding.UTF8.GetString(Buffer);
-    end;
-  until BytesRead = 0;
-
-  Result := ResponseStr;
-end;
-
-function TMcpFirebirdClient.GetServerInfo: TJSONObject;
-begin
-  Result := SendRequest('getServerInfo');
-end;
-
-function TMcpFirebirdClient.ListTables: TJSONObject;
-var
-  Params: TJSONObject;
-begin
-  Params := TJSONObject.Create;
-  try
-    Params.AddPair('name', 'list-tables');
-    Params.AddPair('args', TJSONObject.Create);
-    Result := SendRequest('executeTool', Params);
-  finally
-    Params.Free;
-  end;
-end;
-
-function TMcpFirebirdClient.ExecuteQuery(const SQL: string; Params: TArray<Variant> = nil): TJSONObject;
-var
-  RequestParams, Args: TJSONObject;
-  ParamsArray: TJSONArray;
-  I: Integer;
-begin
-  RequestParams := TJSONObject.Create;
-  Args := TJSONObject.Create;
-  ParamsArray := TJSONArray.Create;
-
-  try
-    // Configure the arguments
-    Args.AddPair('sql', SQL);
-
-    if Length(Params) > 0 then
-    begin
-      for I := 0 to Length(Params) - 1 do
-      begin
-        case VarType(Params[I]) of
-          varInteger: ParamsArray.Add(TJSONNumber.Create(Integer(Params[I])));
-          varDouble: ParamsArray.Add(TJSONNumber.Create(Double(Params[I])));
-          varBoolean: ParamsArray.Add(TJSONBool.Create(Boolean(Params[I])));
-          else ParamsArray.Add(String(Params[I]));
-        end;
-      end;
-    end;
-
-    Args.AddPair('params', ParamsArray);
-    RequestParams.AddPair('name', 'execute-query');
-    RequestParams.AddPair('args', Args);
-
-    Result := SendRequest('executeTool', RequestParams);
-  finally
-    RequestParams.Free;
-  end;
-end;
-
-function TMcpFirebirdClient.GenerateSQL(const Description: string): TJSONObject;
-var
-  RequestParams, Args: TJSONObject;
-begin
-  RequestParams := TJSONObject.Create;
-  Args := TJSONObject.Create;
-
-  try
-    Args.AddPair('description', Description);
-    RequestParams.AddPair('name', 'generate-sql');
-    RequestParams.AddPair('args', Args);
-
-    Result := SendRequest('executePrompt', RequestParams);
-  finally
-    RequestParams.Free;
-  end;
-end;
-
-var
-  Client: TMcpFirebirdClient;
-  ServerInfo, Tables, QueryResults, GeneratedSQL: TJSONObject;
-
-begin
-  try
-    WriteLn('Starting MCP Firebird client...');
-
-    // Create the client
-    Client := TMcpFirebirdClient.Create('C:\Databases\example.fdb', 'SYSDBA', 'masterkey');
-    try
-      // Get server information
-      ServerInfo := Client.GetServerInfo;
-      WriteLn('Server information: ', ServerInfo.ToString);
-
-      // List tables
-      Tables := Client.ListTables;
-      WriteLn('Available tables: ', Tables.ToString);
-
-      // Execute a query
-      QueryResults := Client.ExecuteQuery('SELECT FIRST 10 * FROM EMPLOYEES');
-      WriteLn('Query results: ', QueryResults.ToString);
-
-      // Generate SQL
-      GeneratedSQL := Client.GenerateSQL('Get all premium customers');
-      WriteLn('Generated SQL: ', GeneratedSQL.ToString);
-    finally
-      Client.Free;
-    end;
-  except
-    on E: Exception do
-      WriteLn('Error: ', E.Message);
-  end;
-
-  WriteLn('Press ENTER to exit...');
-  ReadLn;
-end.
-```
-
-## Docker Configuration
-
-You can run the MCP Firebird server in a Docker container with support for both STDIO and SSE transports:
-
-### Dockerfile
-
-```dockerfile
-FROM node:20-alpine
-
-# No external Firebird client needed as MCP Firebird includes its own Node.js client
-
-# Create application directory
-WORKDIR /app
-
-# Copy project files
-COPY package*.json ./
-COPY tsconfig.json ./
-
-# Install dependencies
-RUN npm install
-
-# Copy source code
-COPY src/ ./src/
-COPY run-sse-server.js ./
-COPY run-sse-proxy.js ./
-COPY run-inspector.cjs ./
-COPY run-inspector.js ./
-
-# Compile the TypeScript project
-RUN npm run build
-
-# Expose port for SSE transport
-EXPOSE 3003
-
-# Set default environment variables
-ENV FIREBIRD_HOST=firebird-db
-ENV FIREBIRD_PORT=3050
-ENV FIREBIRD_USER=SYSDBA
-ENV FIREBIRD_PASSWORD=masterkey
-ENV FIREBIRD_DATABASE=/firebird/data/database.fdb
-ENV TRANSPORT_TYPE=stdio
-ENV SSE_PORT=3003
-ENV LOG_LEVEL=info
-
-# Start command (can be overridden by docker-compose)
-CMD ["node", "dist/index.js"]
-```
-
-### Docker Compose
-
-```yaml
-version: '3.8'
-
-services:
-  # Firebird database server
-  firebird-db:
-    image: jacobalberty/firebird:3.0
-    environment:
-      ISC_PASSWORD: masterkey
-      FIREBIRD_DATABASE: database.fdb
-      FIREBIRD_USER: SYSDBA
-    volumes:
-      - firebird-data:/firebird/data
-    ports:
-      - "3050:3050"
-    networks:
-      - mcp-network
-
-  # MCP Firebird server with STDIO transport (for Claude Desktop)
-  mcp-firebird-stdio:
-    build:
-      context: .
-      dockerfile: Dockerfile
-    environment:
-      FIREBIRD_HOST: firebird-db
-      FIREBIRD_PORT: 3050
-      FIREBIRD_USER: SYSDBA
-      FIREBIRD_PASSWORD: masterkey
-      FIREBIRD_DATABASE: /firebird/data/database.fdb
-      TRANSPORT_TYPE: stdio
-    depends_on:
-      - firebird-db
-    networks:
-      - mcp-network
-    # For use with Claude Desktop, expose STDIO
-    stdin_open: true
-    tty: true
-
-  # MCP Firebird server with SSE transport (for web clients)
-  mcp-firebird-sse:
-    build:
-      context: .
-      dockerfile: Dockerfile
-    environment:
-      FIREBIRD_HOST: firebird-db
-      FIREBIRD_PORT: 3050
-      FIREBIRD_USER: SYSDBA
-      FIREBIRD_PASSWORD: masterkey
-      FIREBIRD_DATABASE: /firebird/data/database.fdb
-      TRANSPORT_TYPE: sse
-      SSE_PORT: 3003
-    ports:
-      - "3003:3003"
-    depends_on:
-      - firebird-db
-    networks:
-      - mcp-network
-    command: node run-sse-server.js
-
-  # SSE Proxy (optional, for clients that need proxy support)
-  mcp-sse-proxy:
-    build:
-      context: .
-      dockerfile: Dockerfile
-    environment:
-      MCP_SERVER_URL: http://mcp-firebird-sse:3003
-      PORT: 3005
-    ports:
-      - "3005:3005"
-    depends_on:
-      - mcp-firebird-sse
-    networks:
-      - mcp-network
-    command: node run-sse-proxy.js
-
-networks:
-  mcp-network:
-    driver: bridge
-
-volumes:
-  firebird-data:
-```
-
-### Running with Docker
-=======
 ### With SSE Transport
->>>>>>> d6e7e3e7
 
 ```bash
 # Start with SSE transport
