--- conflicted
+++ resolved
@@ -840,11 +840,7 @@
 
 ## Recent Updates
 
-<<<<<<< HEAD
 ### Version 2.0.5
-=======
-### Version 2.0.5-alpha.27
->>>>>>> 29133fad
 
 MCP Firebird has been significantly enhanced with:
 
